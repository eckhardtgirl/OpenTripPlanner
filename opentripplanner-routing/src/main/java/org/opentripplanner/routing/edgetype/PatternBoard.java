/* This program is free software: you can redistribute it and/or
 modify it under the terms of the GNU Lesser General Public License
 as published by the Free Software Foundation, either version 3 of
 the License, or (at your option) any later version.

 This program is distributed in the hope that it will be useful,
 but WITHOUT ANY WARRANTY; without even the implied warranty of
 MERCHANTABILITY or FITNESS FOR A PARTICULAR PURPOSE.  See the
 GNU General Public License for more details.

 You should have received a copy of the GNU General Public License
 along with this program.  If not, see <http://www.gnu.org/licenses/>. */

package org.opentripplanner.routing.edgetype;

import org.onebusaway.gtfs.model.AgencyAndId;
import org.onebusaway.gtfs.model.Route;
import org.onebusaway.gtfs.model.Trip;
import org.opentripplanner.gtfs.GtfsLibrary;
import org.opentripplanner.routing.core.EdgeNarrative;
import org.opentripplanner.routing.core.RouteSpec;
import org.opentripplanner.routing.core.RoutingContext;
import org.opentripplanner.routing.core.ServiceDay;
import org.opentripplanner.routing.core.State;
import org.opentripplanner.routing.core.StateEditor;
import org.opentripplanner.routing.core.TraverseMode;
import org.opentripplanner.routing.core.TraverseModeSet;
import org.opentripplanner.routing.core.RoutingRequest;
import org.opentripplanner.routing.trippattern.TripTimes;
import org.opentripplanner.routing.vertextype.PatternStopVertex;
import org.opentripplanner.routing.vertextype.TransitStopDepart;
import org.slf4j.Logger;
import org.slf4j.LoggerFactory;

import com.vividsolutions.jts.geom.Geometry;


/**
 * Models boarding a vehicle - that is to say, traveling from a station off vehicle to a station
 * on vehicle. When traversed forward, the the resultant state has the time of the next
 * departure, in addition the pattern that was boarded. When traversed backward, the result
 * state is unchanged. A boarding penalty can also be applied to discourage transfers.
 */
public class PatternBoard extends PatternEdge implements OnBoardForwardEdge {

    private static final long serialVersionUID = 1042740795612978747L;

    private static final Logger _log = LoggerFactory.getLogger(PatternBoard.class);

    private int stopIndex;

    private int modeMask;

    public PatternBoard(TransitStopDepart fromStopVertex, PatternStopVertex toPatternVertex, 
            TableTripPattern pattern, int stopIndex, TraverseMode mode) {
<<<<<<< HEAD
        super(fromStopVertex, toPatternVertex);
=======
        super(fromStopVertex, toPatternVertex, pattern);
>>>>>>> 738c3d5d
        this.stopIndex = stopIndex;
        this.modeMask = new TraverseModeSet(mode).getMask();
    }

    /** look for pattern in tov (instead of fromv as is done for all other pattern edges) */
    @Override 
    public TableTripPattern getPattern() {
        return ((PatternStopVertex) tov).getTripPattern();
    }
                           
    public String getDirection() {
        return null;
    }

    public double getDistance() {
        return 0;
    }

    public Geometry getGeometry() {
        return null;
    }

    public TraverseMode getMode() {
        return TraverseMode.BOARDING;
    }

    public String getName() {
        return "leave street network for transit network";
    }

    public State traverse(State state0) {
        RoutingContext rctx = state0.getContext();
        RoutingRequest options = state0.getOptions();
        if (options.isArriveBy()) {
            /* reverse traversal, not so much to do */
            // do not alight immediately when arrive-depart dwell has been eliminated
            // this affects multi-itinerary searches
            if (state0.getBackEdge() instanceof PatternAlight) {
                return null;
            }
            EdgeNarrative en = new TransitNarrative(state0.getTripTimes().trip, this);
            StateEditor s1 = state0.edit(this, en);
            int type = getPattern().getBoardType(stopIndex);
            if (TransitUtils.handleBoardAlightType(s1, type)) {
                return null;
            }
            s1.setTripId(null);
            s1.setLastAlightedTime(state0.getTime());
            s1.setPreviousStop(fromv);
            return s1.makeState();
        } else {
            /* forward traversal: look for a transit trip on this pattern */
            if (!options.getModes().get(modeMask)) {
                return null;
            }
            /* find next boarding time */
            /*
             * check lists of transit serviceIds running yesterday, today, and tomorrow (relative to
             * initial state) if this pattern's serviceId is running look for the next boarding time
             * choose the soonest boarding time among trips starting yesterday, today, or tomorrow
             */
            long current_time = state0.getTime();
            int bestWait = -1;
            TripTimes bestTripTimes = null;
            AgencyAndId serviceId = getPattern().getExemplar().getServiceId();
            for (ServiceDay sd : rctx.serviceDays) {
                int secondsSinceMidnight = sd.secondsSinceMidnight(current_time);
                // only check for service on days that are not in the future
                // this avoids unnecessarily examining tomorrow's services
                if (secondsSinceMidnight < 0)
                    continue;
                if (sd.serviceIdRunning(serviceId)) {
                    TripTimes tripTimes = getPattern().getNextTrip(stopIndex, secondsSinceMidnight, options);
                    if (tripTimes != null) {
                        // a trip was found, index is valid, wait will be non-negative
                        int wait = (int) (sd.time(tripTimes.getDepartureTime(stopIndex)) - current_time);
                        if (wait < 0)
                            _log.error("negative wait time on board");
                        if (bestWait < 0 || wait < bestWait) {
                            // track the soonest departure over all relevant schedules
                            bestWait = wait;
                            bestTripTimes = tripTimes;
                        }
                    }
                }
            }
            if (bestWait < 0) {
                return null;
            }
            Trip trip = bestTripTimes.getTrip();

            /* check if route banned for this plan */
            if (options.bannedRoutes != null) {
                Route route = trip.getRoute();
                RouteSpec spec = new RouteSpec(route.getId().getAgencyId(),
                        GtfsLibrary.getRouteName(route));
                if (options.bannedRoutes.contains(spec)) {
                    return null;
                }
            }

            /* check if route is preferred for this plan */
            long preferences_penalty = 0;
            if (options.preferredRoutes != null && options.preferredRoutes.size() > 0) {
                Route route = trip.getRoute();
                RouteSpec spec = new RouteSpec(route.getId().getAgencyId(),
                        GtfsLibrary.getRouteName(route));
                if (!options.preferredRoutes.contains(spec)) {
                    preferences_penalty += options.useAnotherThanPreferredRoutesPenalty;
                }
            }

            /* check if route is unpreferred for this plan */
            if (options.unpreferredRoutes != null && options.unpreferredRoutes.size() > 0) {
                Route route = trip.getRoute();
                RouteSpec spec = new RouteSpec(route.getId().getAgencyId(),
                        GtfsLibrary.getRouteName(route));
                if (options.unpreferredRoutes.contains(spec)) {
                    preferences_penalty += options.useUnpreferredRoutesPenalty;
                }
            }

            EdgeNarrative en = new TransitNarrative(trip, this);
            StateEditor s1 = state0.edit(this, en);
            int type = getPattern().getBoardType(stopIndex);
            if (TransitUtils.handleBoardAlightType(s1, type)) {
                return null;
            }
            // save the trip times to ensure that router has a consistent view of them 
            s1.setTripTimes(bestTripTimes); 
            s1.incrementTimeInSeconds(bestWait);
            s1.incrementNumBoardings();
            s1.setTripId(trip.getId());
            s1.setZone(getPattern().getZone(stopIndex));
            s1.setRoute(trip.getRoute().getId());

            long wait_cost = bestWait;
            if (state0.getNumBoardings() == 0) {
                wait_cost *= options.waitAtBeginningFactor;
            } else {
                wait_cost *= options.waitReluctance;
            }
            s1.incrementWeight(preferences_penalty);
            TraverseMode mode = state0.getNonTransitMode(options); // why is this method on State not RoutingRequest?
            s1.incrementWeight(wait_cost + options.getBoardCost(mode));
            return s1.makeState();
        }
    }

    public State optimisticTraverse(State state0) {
        StateEditor s1 = state0.edit(this);
        // no cost (see patternalight)
        return s1.makeState();
    }

    /* See weightLowerBound comment. */
    public double timeLowerBound(RoutingContext rctx) {
        if (rctx.opt.isArriveBy()) {
            if (! rctx.opt.getModes().get(modeMask)) {
                return Double.POSITIVE_INFINITY;
            }
            AgencyAndId serviceId = getPattern().getExemplar().getServiceId();
            for (ServiceDay sd : rctx.serviceDays)
                if (sd.serviceIdRunning(serviceId))
                    return 0;
            return Double.POSITIVE_INFINITY;
        } else {
            return 0;
        }
    }

    /*
     * If the main search is proceeding backward, the lower bound search is proceeding forward.
     * Check the mode or serviceIds of this pattern at board time to see whether this pattern is
     * worth exploring. If the main search is proceeding forward, board cost is added at board
     * edges. The lower bound search is proceeding backward, and if it has reached a board edge the
     * pattern was already deemed useful.
     */
    public double weightLowerBound(RoutingRequest options) {
        if (options.isArriveBy())
            return timeLowerBound(options);
        else
            return options.getBoardCostLowerBound();
    }

    
    public int getStopIndex() {
        return stopIndex;
    }

    public String toString() {
        return "PatternBoard(" + getFromVertex() + ", " + getToVertex() + ")";
    }
}<|MERGE_RESOLUTION|>--- conflicted
+++ resolved
@@ -53,11 +53,7 @@
 
     public PatternBoard(TransitStopDepart fromStopVertex, PatternStopVertex toPatternVertex, 
             TableTripPattern pattern, int stopIndex, TraverseMode mode) {
-<<<<<<< HEAD
         super(fromStopVertex, toPatternVertex);
-=======
-        super(fromStopVertex, toPatternVertex, pattern);
->>>>>>> 738c3d5d
         this.stopIndex = stopIndex;
         this.modeMask = new TraverseModeSet(mode).getMask();
     }
@@ -123,6 +119,9 @@
             int bestWait = -1;
             TripTimes bestTripTimes = null;
             AgencyAndId serviceId = getPattern().getExemplar().getServiceId();
+            // this method is on State not RoutingRequest because we care whether the user is in
+            // possession of a rented bike.
+            TraverseMode mode = state0.getNonTransitMode(options); 
             for (ServiceDay sd : rctx.serviceDays) {
                 int secondsSinceMidnight = sd.secondsSinceMidnight(current_time);
                 // only check for service on days that are not in the future
@@ -130,7 +129,8 @@
                 if (secondsSinceMidnight < 0)
                     continue;
                 if (sd.serviceIdRunning(serviceId)) {
-                    TripTimes tripTimes = getPattern().getNextTrip(stopIndex, secondsSinceMidnight, options);
+                    TripTimes tripTimes = getPattern().getNextTrip(stopIndex, secondsSinceMidnight, 
+                            mode == TraverseMode.BICYCLE, options);
                     if (tripTimes != null) {
                         // a trip was found, index is valid, wait will be non-negative
                         int wait = (int) (sd.time(tripTimes.getDepartureTime(stopIndex)) - current_time);
@@ -201,7 +201,6 @@
                 wait_cost *= options.waitReluctance;
             }
             s1.incrementWeight(preferences_penalty);
-            TraverseMode mode = state0.getNonTransitMode(options); // why is this method on State not RoutingRequest?
             s1.incrementWeight(wait_cost + options.getBoardCost(mode));
             return s1.makeState();
         }

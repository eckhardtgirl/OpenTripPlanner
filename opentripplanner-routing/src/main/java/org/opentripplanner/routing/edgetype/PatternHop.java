/* This program is free software: you can redistribute it and/or
 modify it under the terms of the GNU Lesser General Public License
 as published by the Free Software Foundation, either version 3 of
 the License, or (at your option) any later version.

 This program is distributed in the hope that it will be useful,
 but WITHOUT ANY WARRANTY; without even the implied warranty of
 MERCHANTABILITY or FITNESS FOR A PARTICULAR PURPOSE.  See the
 GNU General Public License for more details.

 You should have received a copy of the GNU General Public License
 along with this program.  If not, see <http://www.gnu.org/licenses/>. */

package org.opentripplanner.routing.edgetype;

import org.onebusaway.gtfs.model.Stop;
import org.opentripplanner.common.geometry.SphericalDistanceLibrary;
import org.opentripplanner.common.geometry.GeometryUtils;
import org.opentripplanner.gtfs.GtfsLibrary;
import org.opentripplanner.routing.core.EdgeNarrative;
import org.opentripplanner.routing.core.State;
import org.opentripplanner.routing.core.StateEditor;
import org.opentripplanner.routing.core.TraverseMode;
import org.opentripplanner.routing.core.RoutingRequest;
import org.opentripplanner.routing.trippattern.TripTimes;
import org.opentripplanner.routing.vertextype.PatternStopVertex;

import com.vividsolutions.jts.geom.Coordinate;
import com.vividsolutions.jts.geom.Geometry;

/**
 * A transit vehicle's journey between departure at one stop and arrival at the next.
 * This version represents a set of such journeys specified by a TripPattern.
 */
public class PatternHop extends PatternEdge implements OnBoardForwardEdge, OnBoardReverseEdge, HopEdge {

    private static final long serialVersionUID = 1L;

    private Stop start, end;

    public int stopIndex;

    private Geometry geometry = null;

    public PatternHop(PatternStopVertex from, PatternStopVertex to, Stop start, Stop end, int stopIndex,
            TableTripPattern tripPattern) {
        super(from, to);
        this.start = start;
        this.end = end;
        this.stopIndex = stopIndex;
    }

    public double getDistance() {
        return SphericalDistanceLibrary.getInstance().distance(start.getLat(), start.getLon(), end.getLat(),
                end.getLon());
    }

    public TraverseMode getMode() {
        return GtfsLibrary.getTraverseMode(getPattern().getExemplar().getRoute());
    }

    public String getName() {
        return GtfsLibrary.getRouteName(getPattern().getExemplar().getRoute());
    }
    
    public State optimisticTraverse(State state0) {
    	int runningTime = getPattern().getBestRunningTime(stopIndex);
    	StateEditor s1 = state0.edit(this);
    	s1.incrementTimeInSeconds(runningTime);
    	s1.incrementWeight(runningTime);
    	return s1.makeState();
    }

    @Override
    public double timeLowerBound(RoutingRequest options) {
        return getPattern().getBestRunningTime(stopIndex);
    }
    
    @Override
    public double weightLowerBound(RoutingRequest options) {
        return timeLowerBound(options);
    }
    
    public State traverse(State s0) {
        TripTimes tripTimes = s0.getTripTimes();
        int runningTime = tripTimes.getRunningTime(stopIndex);
        EdgeNarrative en = new TransitNarrative(tripTimes.trip, getPattern().getHeadsign(stopIndex, tripTimes.index), this);
        StateEditor s1 = s0.edit(this, en);
        s1.incrementTimeInSeconds(runningTime);
        if (s0.getOptions().isArriveBy())
            s1.setZone(getStartStop().getZoneId());
        else
            s1.setZone(getEndStop().getZoneId());
<<<<<<< HEAD
        s1.setRoute(getPattern().getExemplar().getRoute().getId());
=======
        //s1.setRoute(pattern.getExemplar().getRoute().getId());
>>>>>>> 471154f9
        s1.incrementWeight(runningTime);
        return s1.makeState();
    }

    public void setGeometry(Geometry geometry) {
        this.geometry = geometry;
    }

    public Geometry getGeometry() {
        if (geometry == null) {

            Coordinate c1 = new Coordinate(start.getLon(), start.getLat());
            Coordinate c2 = new Coordinate(end.getLon(), end.getLat());

            geometry = GeometryUtils.getGeometryFactory().createLineString(new Coordinate[] { c1, c2 });
        }
        return geometry;
    }

    @Override
    public Stop getEndStop() {
        return end;
    }

    @Override
    public Stop getStartStop() {
        return start;
    }

    public String toString() {
    	return "PatternHop(" + getFromVertex() + ", " + getToVertex() + ")";
    }
}<|MERGE_RESOLUTION|>--- conflicted
+++ resolved
@@ -91,11 +91,7 @@
             s1.setZone(getStartStop().getZoneId());
         else
             s1.setZone(getEndStop().getZoneId());
-<<<<<<< HEAD
-        s1.setRoute(getPattern().getExemplar().getRoute().getId());
-=======
         //s1.setRoute(pattern.getExemplar().getRoute().getId());
->>>>>>> 471154f9
         s1.incrementWeight(runningTime);
         return s1.makeState();
     }
